{
  lib,
  writeShellScriptBin,
  stdenv,
  allApps,
}:
writeShellScriptBin "agenix" ''
  set -euo pipefail

  function die() { echo "[1;31merror:[m $*" >&2; exit 1; }
  function show_help() {
    echo 'Usage: agenix <OPTIONS> [COMMAND]'
    echo "Edit, generate or rekey secrets for agenix."
    echo "Add help or --help to a subcommand to view a command specific help."
    echo ""
    echo 'COMMANDS:'
    echo '  rekey                   Re-encrypts secrets for hosts that require them.'
    echo '  edit                    Create/edit age secret files with $EDITOR and your master identity'
    echo '  generate                Automatically generates secrets that have generators'
    echo ""
    echo 'OPTIONS:'
    echo '  --show-trace            Show the trace for agenix-rekey.  This must be provided before the'
    echo '                            subcommand or it will be provided to the subcommand.'
  }

  USER_GIT_TOPLEVEL=$(realpath -e "$(git rev-parse --show-toplevel 2>/dev/null || pwd)") \
    || die "Could not determine current working directory. Something went very wrong."
  USER_FLAKE_DIR=$(realpath -e "$(pwd)") \
    || die "Could not determine current working directory. Something went very wrong."

  # Search from $(pwd) upwards to $USER_GIT_TOPLEVEL until we find a flake.nix
  while [[ ! -e "$USER_FLAKE_DIR/flake.nix" ]] && [[ "$USER_FLAKE_DIR" != "$USER_GIT_TOPLEVEL" ]] && [[ "$USER_FLAKE_DIR" != "/" ]]; do
    USER_FLAKE_DIR="$(dirname "$USER_FLAKE_DIR")"
  done

  [[ -e "$USER_FLAKE_DIR/flake.nix" ]] \
    || die "Could not determine location of your project's flake.nix. Please run this at or below your main directory containing the flake.nix."
  cd "$USER_FLAKE_DIR"

  [[ $# -gt 0 ]] || {
    show_help
    exit 1
  }

<<<<<<< HEAD
  APP=""
  SHOW_TRACE_ARG=""
  # Various Bash versions treat empty arrays as unset, which then trigger
  # unbound variable errors.
  PASS_THRU_ARGS=()
  while [[ $# -gt 0 ]]; do
    case "$1" in
      "help"|"--help"|"-help"|"-h")
        show_help
        exit 1
        ;;
      "--show-trace")
        # It is potentially desirable to use --show-trace in the subcommand as
        # well as this command.  To do so, the --show-trace argument must be
        # provided before (agenix) or after (subcommand) to indicate which one
        # is to be used.  We account for this here.
        if [[ "$APP" == "" ]]; then
          SHOW_TRACE_ARG='--show-trace'
        else
          PASS_THRU_ARGS+=('--show-trace')
        fi
        shift
        ;;
      ${lib.concatStringsSep "|" allApps})
        APP="$1"
        shift
        ;;
      *)
        PASS_THRU_ARGS+=("$1")
        shift
        ;;
    esac
  done
  if [[ "$APP" == "" ]]; then
    die "Error: No app provided.  Exiting."
  fi
  echo "Collecting information about hosts. This may take a while..."
  exec nix run $SHOW_TRACE_ARG \
    .#agenix-rekey.apps.${lib.escapeShellArg stdenv.hostPlatform.system}."$APP" \
     -- "''${PASS_THRU_ARGS[@]}"
=======
  case "$1" in
    "help"|"--help"|"-help"|"-h")
      show_help
      exit 1
      ;;

    ${lib.concatStringsSep "|" allApps})
      APP=$1
      shift
      echo "Collecting information about hosts. This may take a while..."
      exec nix run .#agenix-rekey.${lib.escapeShellArg stdenv.hostPlatform.system}."$APP" -- "$@"
      ;;

    *) die "Unknown command: $1" ;;
  esac
>>>>>>> 8cf73841
''<|MERGE_RESOLUTION|>--- conflicted
+++ resolved
@@ -42,7 +42,6 @@
     exit 1
   }
 
-<<<<<<< HEAD
   APP=""
   SHOW_TRACE_ARG=""
   # Various Bash versions treat empty arrays as unset, which then trigger
@@ -81,23 +80,6 @@
   fi
   echo "Collecting information about hosts. This may take a while..."
   exec nix run $SHOW_TRACE_ARG \
-    .#agenix-rekey.apps.${lib.escapeShellArg stdenv.hostPlatform.system}."$APP" \
+    .#agenix-rekey.${lib.escapeShellArg stdenv.hostPlatform.system}."$APP" \
      -- "''${PASS_THRU_ARGS[@]}"
-=======
-  case "$1" in
-    "help"|"--help"|"-help"|"-h")
-      show_help
-      exit 1
-      ;;
-
-    ${lib.concatStringsSep "|" allApps})
-      APP=$1
-      shift
-      echo "Collecting information about hosts. This may take a while..."
-      exec nix run .#agenix-rekey.${lib.escapeShellArg stdenv.hostPlatform.system}."$APP" -- "$@"
-      ;;
-
-    *) die "Unknown command: $1" ;;
-  esac
->>>>>>> 8cf73841
 ''